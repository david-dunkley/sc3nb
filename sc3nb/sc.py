--- conflicted
+++ resolved
@@ -375,31 +375,6 @@
                     Out.ar(0, Pan2.ar(Blip.ar(freq,  num)*
                     EnvGen.kr(Env.perc(att, dur, 1, -2), doneAction: 2),
                     pan, amp))
-<<<<<<< HEAD
-            }).add();
-            SynthDef("s2", { | freq=400, amp=0.3, num=4, pan=0, lg=0.1 |
-                Out.ar(0, Pan2.ar(Blip.ar(freq.lag(lg),  num),
-                                  pan.lag(lg), amp.lag(lg)))
-            }).add();
-            SynthDef("record-2ch", { | bufnum |
-                DiskOut.ar(bufnum, In.ar(0, 2));
-            }).add();
-            SynthDef("record-1ch", { | bufnum |
-                DiskOut.ar(bufnum, In.ar(0, 1));
-            }).add();
-            SynthDef("pb-1ch", { |out=0, bufnum=0, rate=1, loop=0, pan=0, amp=0.3 |
-                Out.ar(out,
-                    PlayBuf.ar(1, bufnum, rate*BufRateScale.kr(bufnum), loop: loop, 
-                               doneAction: Done.freeSelf)!2
-                )
-            }).add();
-            SynthDef("pb-2ch", { |out=0, bufnum=0, rate=1, loop=0, pan=0, amp=0.3 |
-                Out.ar(out,
-                    PlayBuf.ar(2, bufnum, rate*BufRateScale.kr(bufnum), loop: loop, 
-                               doneAction: Done.freeSelf)!2
-                )
-            }).add();
-=======
                 }).add();
             SynthDef("s2",
                 { | freq=400, amp=0.3, num=4, pan=0, lg=0.1 |
@@ -414,7 +389,20 @@
                 { | bufnum |
                     DiskOut.ar(bufnum, In.ar(0, 1));
                 }).add();
->>>>>>> ba47a0ba
+            SynthDef("pb-1ch", 
+                { |out=0, bufnum=0, rate=1, loop=0, pan=0, amp=0.3 |
+                    Out.ar(out,
+                        PlayBuf.ar(1, bufnum, rate*BufRateScale.kr(bufnum), loop: loop, 
+                                   doneAction: Done.freeSelf)!2
+                )
+            }).add();
+            SynthDef("pb-2ch", 
+                { |out=0, bufnum=0, rate=1, loop=0, pan=0, amp=0.3 |
+                    Out.ar(out,
+                        PlayBuf.ar(2, bufnum, rate*BufRateScale.kr(bufnum), loop: loop, 
+                                   doneAction: Done.freeSelf)!2
+                )
+            }).add();
             s.sync;
             /* test signals ****************************************/
             "create test signals".postln;
@@ -660,118 +648,9 @@
                 pass
             time.sleep(0.001)
 
-<<<<<<< HEAD
-    @staticmethod
-    def __parse_sc_blob(data):
-        '''Parses the blob from a SuperCollider osc message'''
-
-        TYPE_TAG_MARKER = ord(b',')
-        TYPE_TAG_START = 4
-        NUM_SIZE = 4
-        INT_TAG = ord(b'i')
-        bytes2type = {
-            ord(b'i'): lambda data: osc_types.get_int(data, 0),
-            ord(b'f'): lambda data: osc_types.get_float(data, 0),
-            ord(b's'): lambda data: osc_types.get_string(data, 0),
-        }
-
-        def __get_aligned_pos(pos):
-            return NUM_SIZE * int(np.ceil((pos)/NUM_SIZE))
-
-        def __parse_list(data):
-            list_size, _ = bytes2type[INT_TAG](data)
-            type_tag_offset = __get_aligned_pos(list_size + 2)
-            type_tag_end = TYPE_TAG_START + type_tag_offset
-            type_tag = data[TYPE_TAG_START + 1: TYPE_TAG_START + 1 + list_size]
-            value_list = []
-            idx = type_tag_end
-            for t in type_tag:
-                value, num_bytes = bytes2type[t](data[idx:])
-                value_list.append(value)
-                idx += num_bytes
-
-            return value_list, list_size
-
-        def __parse_sc_msg(data):
-            list_size, _ = bytes2type[INT_TAG](data)
-            msg_size = __get_aligned_pos(NUM_SIZE + list_size)
-            sc_list, _ = __parse_list(data[NUM_SIZE: msg_size])
-            return sc_list, msg_size
-
-        bytes2type[ord(b'b')] = __parse_sc_msg
-
-        def __parse_bundle(data):
-            bundle_size = len(data)
-            lists = []
-            idx = 16  # skip header
-            while idx < bundle_size:
-                sc_list, list_size = __parse_sc_msg(data[idx:])
-                lists.append(sc_list)
-                idx += list_size
-
-            return lists, bundle_size
-
-        if data[TYPE_TAG_START] == TYPE_TAG_MARKER:
-            return __parse_list(data)[0]
-        elif data[:8] == b'#bundle\x00':
-            return __parse_bundle(data)[0]
-        else:
-            return data
-
-    @staticmethod
-    def __parse_pyvars(cmdstr):
-        '''Parses through call stack and finds
-        value of string representations of variables
-        '''
-        matches = re.findall(r'\s*\^[A-Za-z_]\w*\s*', cmdstr)
-
-        pyvar_strs = [match[1:].strip() for match in matches]
-
-        # get frame from grandparent call stack
-        frame = inspect.stack()[2][0]
-        # grab local variables
-        local = frame.f_locals
-        pyvars = {}
-        # check for variable in local variables
-        for pyvar_str in pyvar_strs:
-            if pyvar_str in local:
-                pyvars[pyvar_str] = local[pyvar_str]
-        # if found in local variables, remove from search
-        for pyvar in pyvars:
-            if pyvar in pyvar_strs:
-                pyvar_strs.remove(pyvar)
-        # check for variable in global variables
-        for pyvar_str in pyvar_strs:
-            if pyvar_str in local:
-                pyvars[pyvar_str] = local[pyvar_str]
-        # if found in global variables, remove from search
-        for pyvar in pyvars:
-            if pyvar in pyvar_strs:
-                pyvar_strs.remove(pyvar)
-        # if any variables not found raise NameError
-        for pyvar_str in pyvar_strs:
-            raise NameError('name \'{}\' is not defined'.format(pyvar_str))
-        return pyvars
-
-    @staticmethod
-    def __convert_to_sc(obj):
-        '''Converts python objects to SuperCollider string
-        representations
-        '''
-        if isinstance(obj, np.ndarray):
-            return obj.tolist()
-        if isinstance(obj, complex):
-            return 'Complex({0}, {1})'.format(obj.real, obj.imag)
-        # further type conversion can be added in the future
-        return obj
-
     def Buffer(self, **kwargs):
         return Buffer(self, **kwargs)
 
-# boot sc and register blip and play sound
-
-=======
->>>>>>> ba47a0ba
 
 def startup(boot=True, magic=True, **kwargs):
     """Starts SC, boots scsynth and registers magics
